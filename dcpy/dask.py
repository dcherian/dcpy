import dask
import itertools
import numpy as np
import xarray as xr


def ntasks(obj, optimize=False):
    """ Returns length of dask graph.

    Parameters
    ----------
    optimize: bool, optional
        Optimize graph?

    Returns
    -------
    number of tasks, int
    """
    if optimize:
        return len(dask.optimize(obj)[0].__dask_graph__())
    else:
        return len(obj.__dask_graph__())


def visualize_one_chunk(dataset):
    return dask.visualize(
        dask.optimize(get_one_chunk(dataset))[0].__dask_graph__(),
        rankdir="LR",
        # optimize_graph=True,
    )


def get_one_chunk(dataset):
    if isinstance(dataset, xr.DataArray):
        array = dataset
        dataset = dataset._to_temp_dataset()
        to_array = True
    else:
        to_array = False
    chunk_slices = dict()
    for dim, chunks in dataset.chunks.items():
        start = 0
        chunk = chunks[0]
        stop = start + chunk
        chunk_slices[dim] = slice(start, stop)
    subset = dataset.isel(chunk_slices)
    if to_array:
        subset = array._from_temp_dataset(subset)
    return subset


def split_blocks(dataset, factor=1):
    """ Splits xarray datasets into its chunks; where each chunk is a dataset

    Parameters
    ----------
    dataset: xarray.Dataset
        Dataset to split into blocks
    factor: int
        Multiple of chunksize along each dimension to make one block

    Returns
    -------
    generator yielding ("isel dictionary", dataset)
    """
    chunk_slices = {}
    for dim, chunks in dataset.chunks.items():
        slices = []
        start = 0
        for chunk in chunks:
            if start >= dataset.sizes[dim]:
                break
            stop = start + factor * chunk
            slices.append(slice(start, stop))
            start = stop
        chunk_slices[dim] = slices
    for slices in itertools.product(*chunk_slices.values()):
        selection = dict(zip(chunk_slices.keys(), slices))
        yield (selection, dataset[selection])


def batch_load(obj, factor=2):
    """
    Load xarray object values by calling compute on block subsets (that are an integral multiple of chunks along each chunked dimension)

    Parameters
    ----------
    obj: xarray object
    factor: int
        multiple of chunksize to load at a single time.
        Passed on to split_blocks
    """
    if isinstance(obj, xr.DataArray):
        dataset = obj._to_temp_dataset()
    else:
        dataset = obj

    # result = xr.full_like(obj, np.nan).load()
    computed = []
    for label, chunk in split_blocks(dataset, factor=factor):
        print(f"computing {label}")
        computed.append(chunk.compute())
    result = xr.combine_by_coords(computed)

    if isinstance(obj, xr.DataArray):
        result = obj._from_temp_dataset(result)

    return result


def batch_to_zarr(ds, file, dim, batch_size, restart=False, **kwargs):
    """
    Batched writing of dask arrays to zarr files.

    Parameters
    ----------
    ds : xarray.Dataset
        Dataset to write.
    file : str
        filename
    dim : str
        Dimension along which to split dataset and append. Passed to `to_zarr` as `append_dim`
    batch_size : int
        Size of a single batch

    Returns
    -------
    None
    """

    import tqdm

    if not restart:
        ds.isel({dim: [0]}).to_zarr(file, consolidated=True, mode="w", **kwargs)
    else:
        print("Restarting...")
        opened = xr.open_zarr(file, consolidated=True)
        ds = ds.sel(time=slice(opened[dim][-1], None))
        print(
            f"Last index = {opened[dim][-1].values}. Starting from {ds[dim][1].values}"
        )
        opened.close()

    for t in tqdm.tqdm(range(1, ds.sizes[dim], batch_size)):
        if "encoding" in kwargs:
            del kwargs["encoding"]
        ds.isel({dim: slice(t, t + batch_size)}).to_zarr(
            file, consolidated=True, mode="a", append_dim=dim, **kwargs
        )


<<<<<<< HEAD
def map_copy(obj):
    from xarray import DataArray
    import numpy as np

    if isinstance(obj, DataArray):
        name = obj.name
        dataset = obj._to_temp_dataset()
    else:
        dataset = obj.copy(deep=True)

    for var in dataset.variables:
        if dask.is_dask_collection(dataset[var]):
            dataset[var].data = dataset[var].data.map_blocks(np.copy)

    if isinstance(obj, DataArray):
        result = obj._from_temp_dataset(dataset)
    else:
        result = dataset

    return result
=======
#
# Examples of the 'fetch all the chunks' dask memory problem,
# and some possible solutions :
#    (1) a "safeslice" operation, which constructs a lazy calculation that
#        slices + each sourcedata chunk separately
#    (2) a "compute_via_store" operation, which uses "da.store" to save the result into
#        a pre-allocated result array.
#


# Control for alternative code approach.
# N.B. seems **equivalent**, since we added the "map_blocks(np.copy)" step ...
EMBED_INDEXES = False


def dask_safeslice(data, indices, chunks=None):
    """
    COPIED FROM https://github.com/dask/dask/issues/5540#issuecomment-601150129
    Added fancy indexing xarray.core.indexing.DaskIndexingAdapter

    Return a subset of a dask array, but with indexing applied independently to
    each slice of the input array, *prior* to their recombination to produce
    the result array.

    Args:

    * data (dask array):
        input data
    * indices (int or slice or tuple(int or slice)):
        required sub-section of the data.

    Kwargs:

    * chunks (list of (int or "auto")):
        chunking argument for 'rechunk' applied to the input.
        If set, forces the input to be rechunked as specified.
        ( This replaces the normal operation, which is to rechunk the input
        making the indexed dimensions undivided ).
        Mainly for testing on small arrays.

    .. note::

        'indices' currently does not support Ellipsis or newaxis.

    """

    from collections.abc import Iterable
    import dask.array as da

    # The idea is to "push down" the indexing operation to "underneath" the
    # result concatenation, so it gets done _before_ that.
    # This 'result concatenation' is actually implicit: the _implied_
    # concatenation of all the result chunks into a single output array.
    # We assume that any *one* chunk *can* be successfully computed.
    # By applying the indexing operation to each chunk, prior to the
    # complete result (re-)construction, we hope to make this work.

    # Normalise input to a list over all data dimensions.

    # NOTE: FOR NOW, this does not support Ellipsis.
    # TODO: that could easily be fixed.

    # Convert the slicing indices to a list of (int or slice).
    # ( NOTE: not supporting Ellipsis. )
    if not isinstance(indices, Iterable):
        # Convert a single key (slice or integer) to a length-1 list.
        indices = [indices]
    else:
        # Convert other iterable types to lists.
        indices = list(indices)

    n_data_dims = data.ndim
    assert len(indices) <= n_data_dims

    # Extend with ":" in all the additional (trailing) dims.
    all_slice = slice(None)
    indices += (n_data_dims - len(indices)) * [all_slice]

    assert len(indices) == n_data_dims

    # Discriminate indexed and non-indexed dims.
    # An "indexed" dim is where input index is *anything* other than a ":".
    dim_is_indexed = [index != all_slice for index in indices]

    # Work out which indices are simple integer values.
    # ( by definition, all of these will be "indexed" dims )
    dim_is_removed = [isinstance(key, int) for key in indices]

    # Replace single-value indices with length-1 indices, so the indexing
    # preserves all dimensions (as this makes reconstruction easier).
    # ( We use the above 'dim_is_removed' to correct this afterwards. )
    indices = [slice(key, key + 1) if isinstance(key, int) else key for key in indices]

    # We will now rechunk to get "our chunks" : but these must not be divided
    # in dimensions affected by the requested indexing.
    # So we rechunk, but insist that those dimensions are kept whole.
    # ( Obviously, not always optimal ... )
    # As the indexed dimensions will always be _reduced_ by the indexing, this
    # is obviously over-conservative + may give chunks which are rather too
    # small.  Let's just ignore that problem for now!
    if chunks is not None:
        rechunk_dim_specs = list(chunks)
    else:
        rechunk_dim_specs = ["auto"] * n_data_dims
    for i_dim in range(n_data_dims):
        if dim_is_indexed[i_dim]:
            rechunk_dim_specs[i_dim] = -1
    data = da.rechunk(data, chunks=rechunk_dim_specs)

    # Calculate multidimensional indexings of the original data array which
    # correspond to all these chunks.
    # Note: following the "-1"s in the above rechunking spec, the indexed dims
    # should all have only one chunk in them.
    assert all(
        len(data.chunks[i_dim]) == 1
        for i_dim in range(n_data_dims)
        if dim_is_removed[i_dim]
    )

    # Make an array of multidimensional indexes corresponding to all chunks.
    chunks_shape = [len(chunk_lengths) for chunk_lengths in data.chunks]
    chunks_shape += [n_data_dims]
    chunk_indices = np.zeros(chunks_shape, dtype=object)
    # The chunk_indices array ...
    #     * has dimensions of n-data-dims + 1
    #     * has shape of "chunks-shape" + (n_data_dims,)
    #     * each entry[i0, i1, iN-1] --> n_data_dims * slice-objects.

    # Pre-fill indexes array with [:, :, ...]
    chunk_indices[...] = all_slice
    # Set slice ranges for each dimension at a time.
    for i_dim in range(n_data_dims):
        # Fix all keys for this data dimension : chunk_indices[..., i_dim]
        dim_inds = [all_slice] * n_data_dims + [i_dim]
        if dim_is_indexed[i_dim]:
            # This is a user-indexed dim, so should be un-chunked.
            assert len(data.chunks[i_dim]) == 1
            # Set keys for this dim to the user-requested indexing.
            if EMBED_INDEXES:
                chunk_indices[tuple(dim_inds)] = indices[i_dim]
        else:
            # Replace keys for this dim with the slice range for the
            # relevant chunk, for each chunk in the dim.
            startend_positions = np.cumsum([0] + list(data.chunks[i_dim]))
            starts, ends = startend_positions[:-1], startend_positions[1:]
            for i_key, (i_start, i_end) in enumerate(zip(starts, ends)):
                dim_inds[i_dim] = i_key
                chunk_indices[tuple(dim_inds)] = slice(i_start, i_end)
                # E.G. chunk_indices[:, :, 1, :][2] = slice(3,6)

    # Make actual addressed chunks by indexing the original array, arrange them
    # in the same pattern, and re-combine them all to make a result array.
    # This needs to be a list-of-lists construction, as da.block requires it.
    # ( an array of arrays is presumably too confusing ?!? )
    def get_chunks(multidim_indices):
        if multidim_indices.ndim > 1:
            # Convert the "array of chunks" dims --> lists-of-lists
            result = [
                get_chunks(multidim_indices[i_part])
                for i_part in range(multidim_indices.shape[0])
            ]
        else:
            # Innermost dim contains n-dims * slice-objects
            # Convert these into a slice of the data array.
            result = data.__getitem__(tuple(multidim_indices))

            if not EMBED_INDEXES:
                # Now *also* apply the required indexing to this chunk.
                # It initially seemed *essential* that this be an independent
                # operation, so that the memory associated with the whole chunk
                # can be released.
                # But ACTUALLY this is not so, given the next step (see on).
                try:
                    result = result.__getitem__(tuple(indices))
                except NotImplementedError:
                    result = data
                    for axis, subkey in reversed(list(enumerate(tuple(indices)))):
                        result = result[(slice(None),) * axis + (subkey,)]

            # AND FINALLY : apply a numpy copy to this indexed-chunk.
            # This is essential, to release the source chunks ??
            # see: https://github.com/dask/dask/issues/3595#issuecomment-449546228
            result = result.map_blocks(np.copy)

        return result

    listoflists_of_chunks = get_chunks(chunk_indices)
    result = da.block(listoflists_of_chunks)

    assert result.ndim == n_data_dims  # Unchanged as 'da.block' concatenates.

    # Finally remove the extra dimensions for single-value indices.
    assert all(
        result.shape[i_dim] == 1
        for i_dim in range(n_data_dims)
        if dim_is_removed[i_dim]
    )
    all_dim_indices = [
        0 if dim_is_removed[i_dim] else all_slice for i_dim in range(n_data_dims)
    ]
    result = result.__getitem__(tuple(all_dim_indices))
    return result


def index(da, indexers):
    from xarray.core.indexing import remap_label_indexers

    if not isinstance(da, xr.DataArray):
        raise TypeError(f"Expected DataArray. Received {type(da).__name__}")
    pos_indexers, new_indexes = remap_label_indexers(da, indexers)
    dask_indexers = list(pos_indexers.values())

    # TODO: avoid the sel. That could be slow
    indexed = da.sel(**indexers).copy(data=dask_safeslice(da.data, dask_indexers))
    return indexed
>>>>>>> 2ebc248a
<|MERGE_RESOLUTION|>--- conflicted
+++ resolved
@@ -149,7 +149,6 @@
         )
 
 
-<<<<<<< HEAD
 def map_copy(obj):
     from xarray import DataArray
     import numpy as np
@@ -170,7 +169,7 @@
         result = dataset
 
     return result
-=======
+
 #
 # Examples of the 'fetch all the chunks' dask memory problem,
 # and some possible solutions :
@@ -385,5 +384,4 @@
 
     # TODO: avoid the sel. That could be slow
     indexed = da.sel(**indexers).copy(data=dask_safeslice(da.data, dask_indexers))
-    return indexed
->>>>>>> 2ebc248a
+    return indexed