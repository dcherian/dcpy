--- conflicted
+++ resolved
@@ -419,12 +419,8 @@
         if kind == "monthly":
             loc = "~/datasets/argomld/Argo_mixedlayers_monthlyclim_*.nc"
         if kind == "annual":
-<<<<<<< HEAD
-            loc = "~/argomld/datasets/Argo_mixedlayers_all_*.nc"
+            loc = "~/datasets/argomld/Argo_mixedlayers_all_*.nc"
         loc = os.path.expanduser(loc)
-=======
-            loc = "~/datasets/argomld/Argo_mixedlayers_all_*.nc"
->>>>>>> 30601672
         fname = glob.glob(loc)
 
     if not fname:
